from ...codes.elements import AncillaQubit, DataQubit, Edge
from ...plot import Template2D, Template3D
from .._template import PlotCode
from .sim import Toric as SimToric, Planar as SimPlanar
from matplotlib.patches import Rectangle
from matplotlib.lines import Line2D


class Toric(SimToric, PlotCode):
    """Union-Find decoder for the toric lattice with union-find plot. 

    Has all class attributes and methods from `.unionfind.sim.Toric`, with additional parameters below. Default values for these parameters can be supplied via a *decoders.ini* file under the section of ``[unionfind]``.

    The plotting class initiates a `opensurfacesim.plot` object. For its usage, see :ref:`plot-usage`. 

    Parameters
    ----------
    step_bucket : bool, optional
        Waits for user after every occupied bucket. Default is false.
    step_cluster : bool, optional
        Waits for user after growth of every cluster. Default is false.
    step_cycle : bool, optional
        Waits for user after every edge removed due to cycle detection. Default is false.
    step_peel : bool, optional
        Waits for user after every edge removed during peeling. Default is false.
    """

    opposite_keys = dict(n="s", s="n", e="w", w="e")

    def decode(self, *args, **kwargs):
        # Inherited docstring
        if self.code.__class__.__name__ == "PerfectMeasurements":
            self.figure = self.Figure2D(self, self.name, **kwargs)
        elif self.code.__class__.__name__ == "FaultyMeasurements":
            self.figure = self.Figure3D(self, self.name, **kwargs)
        super().decode(*args, **kwargs)
        self.figure.draw_figure("Press (->/enter) to close decoder figure.")
        self.figure.close()

    def find_clusters(self, **kwargs):
        # Inherited docstring
        ret = super().find_clusters(**kwargs)
        self.figure.draw_figure()
        return ret

    def grow_clusters(self, *args, **kwargs):
        # Inherited docstring
        ret = super().grow_clusters(*args, **kwargs)
        self.figure.draw_figure("Clusters grown.")
        return ret

    def grow_bucket(self, bucket, bucket_i, **kwargs):
        ret = super().grow_bucket(bucket, bucket_i, **kwargs)
        if self.config["step_bucket"] and self.config["step_cycle"]:
            self.figure.draw_figure(f"Bucket {bucket_i} grown.")
        return ret

    def grow_boundary(self, cluster, union_list, **kwargs):
        # Inherited docstring
        draw = True if self.config["step_cluster"] and cluster.new_bound else False
        ret = super().grow_boundary(cluster, union_list, **kwargs)
        if draw:
            self.figure.draw_figure(f"Cluster {cluster} grown.")
        return ret

    def place_bucket(self, place_list, bucket_i, **kwargs):
        # Inherited docstring
        ret = super().place_bucket(place_list, bucket_i, **kwargs)
<<<<<<< HEAD
        if self.config["step_bucket"] and not self.config["step_cycle"]:
=======
        if self.config["step_bucket"] and not self.config["step_cycle"] and bucket_i != -1:
>>>>>>> b993c2e1
            self.figure.draw_figure(f"Bucket {bucket_i} grown.")
        return ret

    def peel_clusters(self, *args, **kwargs):
        # Inherited docstring
        ret = super().peel_clusters(*args, **kwargs)
        self.figure.draw_figure("Clusters peeled.")
        return ret

    def flip_edge(self, ancilla, edge, new_ancilla, **kwargs):
        # Inherited docstring
        ret = super().flip_edge(ancilla, edge, new_ancilla, **kwargs)
        self.figure._match_edge(edge)
        self.figure._flip_ancilla(ancilla)
        self.figure._flip_ancilla(new_ancilla)
        if self.config["step_peel"]:
            self.figure.draw_figure(f"Edge {edge} to matching.")
        return ret

    def cluster_add_ancilla(self, cluster, ancilla, **kwargs):
        # Inherited docstring
        if ancilla.syndrome:
            self.figure._plot_ancilla(ancilla, init=True)
        return super().cluster_add_ancilla(cluster, ancilla, **kwargs)

    def _edge_full(self, ancilla, edge, new_ancilla, **kwargs):
        # Inherited docstring
        self.support[edge] = 2
        if ancilla in edge.uf_plot and edge.uf_plot[ancilla][1] == self.code.instance:
            self.figure._plot_half_edge(edge, new_ancilla, self.code.instance, full=True)
            self.figure._plot_full_edge(edge, ancilla)
        else:
            self.figure._plot_half_edge(edge, ancilla, self.code.instance, full=True)
            self.figure._plot_full_edge(edge, new_ancilla)

    def _edge_grow(self, ancilla, edge, new_ancilla, **kwargs):
        # Inherited docsting
        if self.support[edge] == 1:
            self._edge_full(ancilla, edge, new_ancilla, **kwargs)
        else:
            self.support[edge] += 1
            self.figure._plot_half_edge(edge, ancilla, self.code.instance)

    def _edge_peel(self, edge, variant="", **kwargs):
        # Inherited docstingS
        ret = super()._edge_peel(edge, variant=variant, **kwargs)
        self.figure._hide_edge(edge)
        if variant == "peel" and self.config["step_peel"]:
            self.figure.draw_figure(f"Edge {edge} removed by peel.")
        elif variant == "cycle" and self.config["step_cycle"]:
            self.figure.draw_figure(f"Edge {edge} removed by cycle.")
        return ret

    class Figure2D(Template2D):
        def __init__(self, decoder, name, *args, **kwargs) -> None:
            self.decoder = decoder
            self.code = decoder.code
            self.decoder = name
            super().__init__(*args, **kwargs)
            self.colors1 = {"x": self.rc["color_x_primary"], "z": self.rc["color_z_primary"]}
            self.colors2 = {"x": self.rc["color_x_secondary"], "z": self.rc["color_z_secondary"]}

        def init_plot(self, **kwargs):
            # Inherited docstring
            size = [xy + 0.25 for xy in self.code.size]
            self._init_axis([-0.25, -0.25] + size, title=self.decoder, aspect="equal")
            
            handles=[
                self._legend_scatter(
                    "Syndrome vertex",
                    facecolors=self.rc["color_x_secondary"],
                    edgecolors=self.rc["color_x_primary"],
                    marker="s",
                ),
                self._legend_scatter(
                    "Syndrome star",
                    facecolors=self.rc["color_z_secondary"],
                    edgecolors=self.rc["color_z_primary"],
                    marker="D",
                ),
                self._legend_circle(
                    "Half edge",
                    ls=self.rc["line_style_tertiary"],
                    color=self.rc["color_edge"],
                ),
                self._legend_circle(
                    "Full edge",
                    ls=self.rc["line_style_primary"],
                    color=self.rc["color_edge"],
                ),
                self._legend_circle(
                    "X matching",
                    ls=self.rc["line_style_primary"],
                    color=self.rc["color_x_primary"],
                ),
                self._legend_circle(
                    "Z matching",
                    ls=self.rc["line_style_primary"],
                    color=self.rc["color_z_primary"],
                ),
            ]
            labels = [artist.get_label() if hasattr(artist, "get_label") else artist[0].get_label() for artist in handles]
            self.legend_ax.legend(handles, labels, **kwargs)


        def _plot_half_edge(self, edge : Edge, ancilla : AncillaQubit, instance: float, full: bool=False, ):
            line = self._draw_line(
                self.code._parse_boundary_coordinates(
                    self.code.size[0], edge.qubit.loc[0], ancilla.loc[0]
                ),
                self.code._parse_boundary_coordinates(
                    self.code.size[0], edge.qubit.loc[1], ancilla.loc[1]
                ),
                ls=self.rc["line_style_primary"] if full else self.rc["line_style_tertiary"],
                zorder=0,
                lw=self.rc["line_width_primary"],
                color=self.colors2[ancilla.state_type],
            )
            line.object = edge
            if hasattr(edge, "uf_plot"):
                edge.uf_plot[ancilla] = (line, instance)
            else:
                edge.uf_plot = {ancilla: (line, instance)}

            self.new_artist(line)

        def _plot_full_edge(self, edge, ancilla):
            self.new_properties(edge.uf_plot[ancilla][0], {"ls": self.rc["line_style_primary"]})

        def _hide_edge(self, edge):
            for artist, _ in edge.uf_plot.values():
                self.new_properties(artist, {"visible": False})

        def _match_edge(self, edge):
            for artist, _ in edge.uf_plot.values():
                self.new_properties(artist, {"color": self.colors1[edge.state_type]})

        def _plot_ancilla(self, ancilla, init=False):

            rotations = {"x": 0, "z": 45}

            loc_parse = {
                "x": lambda x, y: (
                    x - self.rc["patch_rectangle_2d"] / 2,
                    y - self.rc["patch_rectangle_2d"] / 2,
                ),
                "z": lambda x, y: (x, y - self.rc["patch_rectangle_2d"] * 2 ** (1 / 2) / 2),
            }
            # Plot ancilla object
            ancilla.uf_plot = self._draw_rectangle(
                loc_parse[ancilla.state_type](*ancilla.loc),
                self.rc["patch_rectangle_2d"],
                self.rc["patch_rectangle_2d"],
                rotations[ancilla.state_type],
                edgecolor=self.colors1[ancilla.state_type],
                facecolor=self.colors2[ancilla.state_type],
                linewidth=self.rc["line_width_primary"],
                picker=self.rc["interact_pick_radius"],
                zorder=1,
                z=ancilla.z,
            )
            ancilla.uf_plot.object = ancilla
            if not init:
                self.new_artist(ancilla.uf_plot)

        def _flip_ancilla(self, ancilla):
            if ancilla.syndrome:
                if hasattr(ancilla, "uf_plot"):
                    self.new_properties(
                        ancilla.uf_plot,
                        {
                            "edgecolor": self.colors1[ancilla.state_type],
                            "facecolor": self.colors2[ancilla.state_type],
                        },
                    )
                else:
                    self._plot_ancilla(ancilla)
            else:
                self.new_properties(ancilla.uf_plot, {"visible": False})

        def _pick_handler(self, event):
            """Function on when an object in the figure is picked"""
            obj = event.artist.object
            if type(obj) == Edge:
                print(f"{obj}L{self.decoder.support[obj]}")
            elif type(obj) == AncillaQubit:
                print(f"{obj}-{obj.cluster.find()}")
            elif type(obj) == DataQubit:
                print(obj)

    class Figure3D(Template3D, Figure2D):

        def _plot_half_edge(self, edge : Edge, ancilla : AncillaQubit, instance: float, full: bool=False, ):

            if type(edge.qubit) is DataQubit:
                edge_z = edge.qubit.z
            else:
                edge_z = edge.qubit.z - .5
                if abs(edge_z - ancilla.z) > 1:
                    edge_z = self.code.layers - edge.z 

            line = self._draw_line3D(
                self.code._parse_boundary_coordinates(
                    self.code.size[0], edge.qubit.loc[0], ancilla.loc[0]
                ),
                self.code._parse_boundary_coordinates(
                    self.code.size[0], edge.qubit.loc[1], ancilla.loc[1]
                ),
                (edge_z, ancilla.z),
                ls=self.rc["line_style_primary"] if full else self.rc["line_style_tertiary"],
                zorder=0,
                lw=self.rc["line_width_primary"],
                color=self.colors2[ancilla.state_type],
            )
            line.object = edge
            if hasattr(edge, "uf_plot"):
                edge.uf_plot[ancilla] = (line, instance)
            else:
                edge.uf_plot = {ancilla: (line, instance)}

            self.new_artist(line)


class Planar(Toric, SimPlanar):
    """Union-Find decoder for the planar lattice with union-find plot. 

    Has all class attributes and methods from `.unionfind.sim.Planar`, with additional parameters below. Default values for these parameters can be supplied via a *decoders.ini* file under the section of ``[unionfind]``.

    The plotting class initiates a `opensurfacesim.plot` object. For its usage, see :ref:`plot-usage`. 

    Parameters
    ----------
    step_bucket : bool, optional
        Waits for user after every occupied bucket. Default is false.
    step_cluster : bool, optional
        Waits for user after growth of every cluster. Default is false.
    step_cycle : bool, optional
        Waits for user after every edge removed due to cycle detection. Default is false.
    step_peel : bool, optional
        Waits for user after every edge removed during peeling. Default is false.
    kwargs
        Keyword arguments are passed on to `.unionfind.sim.Planar`.
    """
    def init_plot(self, **kwargs):
        size = [xy - 0.5 for xy in self.code.size]
        self._init_axis([-0.25, -0.25] + size, title=self.decoder, aspect="equal")

    class Figure2D(Toric.Figure2D):
        def _plot_ancilla(self, ancilla, **kwargs):
            if type(ancilla) == AncillaQubit:
                super()._plot_ancilla(ancilla, **kwargs)<|MERGE_RESOLUTION|>--- conflicted
+++ resolved
@@ -66,11 +66,7 @@
     def place_bucket(self, place_list, bucket_i, **kwargs):
         # Inherited docstring
         ret = super().place_bucket(place_list, bucket_i, **kwargs)
-<<<<<<< HEAD
-        if self.config["step_bucket"] and not self.config["step_cycle"]:
-=======
         if self.config["step_bucket"] and not self.config["step_cycle"] and bucket_i != -1:
->>>>>>> b993c2e1
             self.figure.draw_figure(f"Bucket {bucket_i} grown.")
         return ret
 
