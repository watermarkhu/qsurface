--- conflicted
+++ resolved
@@ -51,12 +51,8 @@
         else:
             self.grow_boundary = self.grow_boundary_undirected
             from .balancedbloom import undirected as bb
-<<<<<<< HEAD
-        self.bb = bb.nodeset(fbloom)
-=======
 
         self.bb = bb.nodeset(self.fbloom)
->>>>>>> 5d493cc4
 
         self.plot_growth = not any([self.plot_bucket, self.plot_cluster, self.plot_node])
 
